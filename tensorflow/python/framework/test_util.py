--- conflicted
+++ resolved
@@ -45,8 +45,6 @@
 from tensorflow.python.util import compat
 from tensorflow.python.util.protobuf import compare
 from tensorflow.python.client import device_lib
-<<<<<<< HEAD
-=======
 
 
 def gpu_device_name():
@@ -55,14 +53,6 @@
     if x.device_type == "GPU" or x.device_type == "SYCL":
       return x.name
   return ""
->>>>>>> 20af1b7b
-
-def gpu_device_name():
-  """Returns the name of a GPU device if available or the empty string."""
-  for x in device_lib.list_local_devices():
-    if x.device_type == 'GPU' or x.device_type == 'SYCL':
-      return x.name
-  return ''
 
 def assert_ops_in_graph(expected_ops, graph):
   """Assert all expected operations are found.
@@ -325,11 +315,7 @@
           # otherwise
           gpu_name = gpu_device_name()
           if len(gpu_name) == 0:
-<<<<<<< HEAD
-            gpu_name = '/gpu:0'
-=======
             gpu_name = "/gpu:0"
->>>>>>> 20af1b7b
           with sess.graph.device(gpu_name):
             yield sess
         elif use_gpu:
@@ -344,11 +330,7 @@
           # otherwise
           gpu_name = gpu_device_name()
           if len(gpu_name) == 0:
-<<<<<<< HEAD
-            gpu_name = '/gpu:0'
-=======
             gpu_name = "/gpu:0"
->>>>>>> 20af1b7b
           with sess.graph.device(gpu_name):
             yield sess
         elif use_gpu:
